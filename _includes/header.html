--- conflicted
+++ resolved
@@ -33,11 +33,7 @@
     </div>
   </div>
 
-<<<<<<< HEAD
-  <div id="content" class="container_12 clearfix">
-=======
   <div id="content" class="container_12 clearfix">
     <div class="grid_12 notice">
       Vagrant 0.3 has been released! <strong>Windows support</strong>, improved packaging, and much more! Read about the changes <a href="/docs/changes/changes_02x_03x.html">here</a>.
-    </div>
->>>>>>> e0de0176
+    </div>